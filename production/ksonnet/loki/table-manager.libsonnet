--- conflicted
+++ resolved
@@ -32,11 +32,8 @@
     deployment.new('table-manager', 1, [$.table_manager_container]) +
     $.config_hash_mixin +
     $.util.configVolumeMount('loki', '/etc/loki/config') +
-<<<<<<< HEAD
     deployment.mixin.spec.template.spec.withServiceAccount('loki-table-manager'),
-=======
-    deployment.mixin.spec.template.withServiceAccount('loki-table-manager'),
->>>>>>> db3c4243
+
 
   table_manager_service:
     $.util.serviceFor($.table_manager_deployment),
